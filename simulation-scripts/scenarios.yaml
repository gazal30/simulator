--- conflicted
+++ resolved
@@ -4,43 +4,30 @@
   - name: Container Ambush
     path: ./scenario/container-ambush
     id: container-ambush
+  - name: Container Defeat in Detail
+    path: ./scenario/container-defeat-in-detail
+    id: container-defeat-in-detail
+  - name: Network Feint
+    path: ./scenario/network-feint
+    id: network-feint
+  - name: Network Hedgehog Defense
+    path: ./scenario/network-hedgehog-defence
+    id: network-hedgehog-defence
+  - name: Network Siege
+    path: ./scenario/network-siege
+    id: network-siege
+  - name: Network Swarming
+    path: ./scenario/network-swarming
+    id: network-swarming
+  - name: Node Amphibious Operations
+    path: ./scenario/node-amphibious-operations
+    id: node-amphibious-operations
+  - name: Node Shock Tactics
+    path: ./scenario/node-shock-tactics
+    id: node-shock-tactics
   - name: RBAC Flanking Maneuver
     path: ./scenario/rbac-flanking-maneuver
     id: rbac-flanking-maneuver
   - name: Secret Tank Desant
     path: ./scenario/secret-tank-desant
-    id: secret-tank-desant
-  - name: Network Siege
-    path: ./scenario/network-siege
-    id: network-siege
-  - name: Node Shock Tactics
-    path: ./scenario/node-shock-tactics
-    id: node-shock-tactics
-  - name: Network Feint
-    path: ./scenario/network-feint
-    id: network-feint
-  - name: Network Swarming
-    path: ./scenario/network-swarming
-    id: network-swarming
-<<<<<<< HEAD
-  - name: Network Hedgehog Defense
-    path: ./scenario/network-hedgehog-defence
-    id: network-hedgehog-defence
-  - name: Node Amphibious Operations
-    path: ./scenario/node-amphibious-operations
-    id: node-amphibious-operations
-  - name: Node raiding
-=======
-  - name: Network Hammer and Anvil
-    path: ./scenario/network-hammer-and-anvil
-    id: network-hammer-and-anvil
-  - name: Container Defeat in Detail
-    path: ./scenario/container-defeat-in-detail
-    id: container-defeat-in-detail
-  - name: Node Raiding
->>>>>>> c31d0a87
-    path: ./scenario/node-raiding
-    id: node-raiding
-  - name: Node Amphibious Operations
-    path: ./scenario/node-amphibious-operations
-    id: node-amphibious-operations+    id: secret-tank-desant