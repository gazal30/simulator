#---------------------------------------#
# Dependencies, Linting & JS unit tests #
#---------------------------------------#
FROM debian:buster-slim AS dependencies

# We're using sh not bash at this point
# hadolint ignore=DL4006
RUN apt-get update                                                                    \
    && DEBIAN_FRONTEND=noninteractive apt-get install  -y --no-install-recommends     \
    curl                                                                              \
    software-properties-common                                                        \
    && curl -sL https://deb.nodesource.com/setup_13.x | bash -                        \
    && apt-get update                                                                 \
    && DEBIAN_FRONTEND=noninteractive apt-get install -y --no-install-recommends      \
    build-essential                                                                   \
    ca-certificates                                                                   \
    git                                                                               \
    nodejs                                                                            \
    shellcheck                                                                        \
    unzip

# Download and save golang latest for use in other layers and install
ARG GO_INSTALL_VERSION=1.13.5
# hadolint ignore=DL3003,DL3010
RUN mkdir /downloads                                                  \
    && cd /downloads                                                  \
    && curl -sLO https://dl.google.com/go/go${GO_INSTALL_VERSION}.linux-amd64.tar.gz \
    && tar -C /usr/local -xzf go${GO_INSTALL_VERSION}.linux-amd64.tar.gz

ENV PATH $PATH:/usr/local/go/bin

# Install terraform
ENV GOPATH /go
ENV PATH $PATH:/go/bin
RUN mkdir -p /go/ && \
    chdir /go     && \
    go get -d -v github.com/hashicorp/terraform && \
    go install ./src/github.com/hashicorp/terraform/tools/terraform-bundle
COPY ./terraform/deployments/AWS/terraform-bundle.hcl .
RUN terraform-bundle package terraform-bundle.hcl && \
    mkdir -p terraform-bundle                     && \
    unzip -d terraform-bundle terraform_*.zip

# Default configuration for dep
ARG JQ_VERSION=1.6
ARG YQ_VERSION=2.7.2
ARG GOSS_VERSION=v0.3.7
ARG HADOLINT_VERSION=v1.16.3
ARG lint_user=lint

# Install JQ
RUN curl -sL https://github.com/stedolan/jq/releases/download/jq-${JQ_VERSION}/jq-linux64 \
      -o /usr/local/bin/jq                                                                \
    && chmod +x /usr/local/bin/jq                                                         \
## Install YQ
<<<<<<< HEAD
RUN curl -sL https://github.com/mikefarah/yq/releases/latest/download/yq_linux_amd64 \
      -o /usr/local/bin/yq                                                                  \
    && chmod +x /usr/local/bin/yq

=======
    && curl -sL https://github.com/mikefarah/yq/releases/download/${YQ_VERSION}/yq_linux_amd64 \
      -o /usr/local/bin/yq                                                                     \
    && chmod +x /usr/local/bin/yq                                                              \
>>>>>>> 640a7ee4
## Install Goss
    && curl -sL https://github.com/aelsabbahy/goss/releases/download/${GOSS_VERSION}/goss-linux-amd64 \
         -o /usr/local/bin/goss                                                                       \
    && chmod +rx /usr/local/bin/goss                                                                  \
# Install Hadolint
    && curl -sL https://github.com/hadolint/hadolint/releases/download/${HADOLINT_VERSION}/hadolint-Linux-x86_64 \
        -o /usr/local/bin/hadolint                                                                               \
    && chmod +x /usr/local/bin/hadolint                                                                          \
# Setup non-root lint user
    && useradd -ms /bin/bash ${lint_user} \
    && mkdir /app

WORKDIR /app/scenario-tools

COPY --chown=1000 ./tools/scenario-tools/ /app/scenario-tools/

# Run javascript linting and unit tests
RUN npm install   \
    && npm test

WORKDIR /app

# Copy Dockerfiles, hadolint config and scripts
COPY --chown=1000 scripts/ /app/scripts/
COPY --chown=1000 attack/ /app/attack/
COPY --chown=1000 simulation-scripts/ /app/simulation-scripts/
COPY --chown=1000 kubesim /app/kubesim
COPY --chown=1000 Dockerfile .hadolint.yaml /app/

USER ${lint_user}

# Lint Dockerfiles
RUN hadolint Dockerfile                         \
    &&  hadolint attack/Dockerfile              \
# Lint shell scripts
    && shellcheck scripts/*                     \
    && shellcheck attack/scripts/*              \
    && shellcheck simulation-scripts/perturb.sh \
    && shellcheck kubesim

WORKDIR /app/scenario-tools

#-----------------------#
# Golang Build and Test #
#-----------------------#
FROM debian:buster-slim AS build-and-test

RUN apt-get update                                                               \
    && DEBIAN_FRONTEND=noninteractive apt-get install -y --no-install-recommends \
    awscli                                                                       \
    build-essential                                                              \
    ca-certificates                                                              \
    curl                                                                         \
    git                                                                          \
    openssh-client                                                               \
    unzip

# Install golang version downloaded in dependency stage
COPY --from=dependencies /terraform-bundle/* /usr/local/bin/
# hadolint ignore=DL3010
COPY --from=dependencies /downloads/go*.linux-amd64.tar.gz .
# We want to minimise layers to keep the build fast
# hadolint ignore=DL3010
RUN tar -C /usr/local -xzf go*.linux-amd64.tar.gz \
    && rm go*.linux-amd64.tar.gz
ENV PATH $PATH:/usr/local/go/bin

# Setup non-root build user
ARG build_user=build
RUN useradd -ms /bin/bash ${build_user} \
# Create golang src directory
    &&  mkdir -p /go/src/github.com/controlplaneio/simulator-standalone \
# Create an empty public ssh key file for the tests
    && mkdir -p /home/${build_user}/.ssh                                           \
    && echo  "ssh-rsa FOR TESTING" > /home/${build_user}/.ssh/cp_simulator_rsa.pub \
# Create module cache and copy manifest files
    &&  mkdir -p /home/${build_user}/go/pkg/mod

COPY ./go.* /go/src/github.com/controlplaneio/simulator-standalone/

# Give ownership of module cache and src tree to build user
RUN chown -R ${build_user}:${build_user} /go/src/github.com/controlplaneio/simulator-standalone \
    && chown -R ${build_user}:${build_user} /home/${build_user}

# Run all build and test steps as build user
USER ${build_user}

# Install golang module dependencies before copying source to cache them in their own layer
WORKDIR /go/src/github.com/controlplaneio/simulator-standalone

# Add the full source tree
COPY --chown=1000 .  /go/src/github.com/controlplaneio/simulator-standalone/
WORKDIR /go/src/github.com/controlplaneio/simulator-standalone/

# TODO: (rem) why is this owned by root after the earlier chmod?
USER root
# We're using sh not bash at this point
# hadolint ignore=DL4006
RUN chown -R ${build_user}:${build_user} /go/src/github.com/controlplaneio/simulator-standalone/ \
    && curl -sSfL https://raw.githubusercontent.com/golangci/golangci-lint/master/install.sh | sh -s -- -b /usr/local/bin v1.22.2

USER ${build_user}

# Golang build and test
WORKDIR /go/src/github.com/controlplaneio/simulator-standalone
RUN make test-unit

#------------------#
# Launch Container #
#------------------#
FROM debian:buster-slim

RUN apt-get update                                                               \
    && DEBIAN_FRONTEND=noninteractive apt-get install -y --no-install-recommends \
    awscli                                                                       \
    bash                                                                         \
    bash-completion                                                              \
    bzip2                                                                        \
    ca-certificates                                                              \
    curl                                                                         \
    file                                                                         \
    gettext-base                                                                 \
    gnupg                                                                        \
    lsb-release                                                                  \
    make                                                                         \
    openssh-client                                                               \
    tcl                                                                          \
    tcl-expect                                                                   \
 && rm -rf /var/lib/apt/lists/*

# Install golang version downloaded in dependency stage
COPY --from=dependencies /terraform-bundle/* /usr/local/bin/
# hadolint ignore=DL3010
COPY --from=dependencies /downloads/go*.linux-amd64.tar.gz .
RUN tar -C /usr/local -xzf go*.linux-amd64.tar.gz \
    && rm go*.linux-amd64.tar.gz
ENV PATH $PATH:/usr/local/go/bin

# Add login message
COPY --from=build-and-test /go/src/github.com/controlplaneio/simulator-standalone/scripts/launch-motd /usr/local/bin/launch-motd
RUN echo '[ ! -z "$TERM" ] && source /usr/local/bin/launch-motd' >> /etc/bash.bashrc

# Use 3rd party dependencies from build
COPY --from=dependencies /usr/local/bin/jq /usr/local/bin/jq
COPY --from=dependencies /usr/local/bin/yq /usr/local/bin/yq
COPY --from=dependencies /usr/local/bin/goss /usr/local/bin/goss
COPY --from=dependencies /terraform-bundle/* /usr/local/bin/

# Copy statically linked simulator binary
COPY --from=build-and-test /go/src/github.com/controlplaneio/simulator-standalone/dist/simulator /usr/local/bin/simulator

# Setup non-root launch user
ARG launch_user=launch
RUN useradd -ms /bin/bash ${launch_user} \
    && mkdir /app                        \
    && chown -R ${launch_user}:${launch_user} /app \
    && mkdir -p /home/${launch_user}/.kubesim \
    && chown -R ${launch_user}:${launch_user} /home/${launch_user}/.kubesim

# Copy acceptance and smoke tests
COPY --chown=1000 --from=build-and-test /go/src/github.com/controlplaneio/simulator-standalone/test/ /app/test/


WORKDIR /app

# Add terraform and perturb/scenario scripts to the image and goss.yaml to verify the container
ARG config_file="./launch-files/simulator.yaml"
COPY --chown=1000 ./terraform/ ./terraform/
COPY --chown=1000 ./simulation-scripts/ ./simulation-scripts/
COPY --chown=1000                     \
  ./launch-files/goss.yaml            \
  ./launch-files/launch-entrypoint.sh \
  ./launch-files/test-acceptance.sh   \
  ./
COPY --chown=1000              \
  ./launch-files/.bash_aliases \
  ./launch-files/.inputrc      \
  /home/launch/
COPY --chown=1000 ${config_file} /home/launch/.kubesim/

ENV SIMULATOR_SCENARIOS_DIR=/app/simulation-scripts/ \
    SIMULATOR_TF_DIR=/app/terraform/deployments/AWS

USER ${launch_user}

STOPSIGNAL SIGTERM

ENTRYPOINT [ "./launch-entrypoint.sh" ]<|MERGE_RESOLUTION|>--- conflicted
+++ resolved
@@ -52,17 +52,12 @@
 RUN curl -sL https://github.com/stedolan/jq/releases/download/jq-${JQ_VERSION}/jq-linux64 \
       -o /usr/local/bin/jq                                                                \
     && chmod +x /usr/local/bin/jq                                                         \
+
 ## Install YQ
-<<<<<<< HEAD
 RUN curl -sL https://github.com/mikefarah/yq/releases/latest/download/yq_linux_amd64 \
       -o /usr/local/bin/yq                                                                  \
     && chmod +x /usr/local/bin/yq
 
-=======
-    && curl -sL https://github.com/mikefarah/yq/releases/download/${YQ_VERSION}/yq_linux_amd64 \
-      -o /usr/local/bin/yq                                                                     \
-    && chmod +x /usr/local/bin/yq                                                              \
->>>>>>> 640a7ee4
 ## Install Goss
     && curl -sL https://github.com/aelsabbahy/goss/releases/download/${GOSS_VERSION}/goss-linux-amd64 \
          -o /usr/local/bin/goss                                                                       \
